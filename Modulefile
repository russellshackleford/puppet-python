--- conflicted
+++ resolved
@@ -1,9 +1,5 @@
 name         'stankevich-python'
-<<<<<<< HEAD
-version      '1.5.0'
-=======
-version      '1.3.0'
->>>>>>> 76f51371
+version      '1.6.0'
 
 author       'Sergey Stankevich'
 license      'Apache License, Version 2.0'
