# == Define: python::requirements
#
# Installs and manages Python packages from requirements file.
#
# === Parameters
#
# [*requirements*]
#  Path to the requirements file. Defaults to the resource name
#
# [*virtualenv*]
#  virtualenv to run pip in. Default: system-wide
#
# [*owner*]
#  The owner of the virtualenv being manipulated. Default: root
#
# [*group*]
#  The group relating to the virtualenv being manipulated. Default: root
#
# [*proxy*]
#  Proxy server to use for outbound connections. Default: none
#
# [*src*]
# Pip --src parameter; if the requirements file contains --editable resources,
# this parameter specifies where they will be installed. See the pip
# documentation for more. Default: none (i.e. use the pip default).
#
# [*environment*]
#  Additional environment variables required to install the packages. Default: none
#
# === Examples
#
# python::requirements { '/var/www/project1/requirements.txt':
#   virtualenv => '/var/www/project1',
#   proxy      => 'http://proxy.domain.com:3128',
# }
#
# === Authors
#
# Sergey Stankevich
# Ashley Penney
# Fotis Gimian
#
define python::requirements (
  $requirements = $name,
  $virtualenv   = 'system',
  $owner        = 'root',
  $group        = 'root',
  $proxy        = false,
  $src          = false,
  $environment = []
) {

  if $virtualenv == 'system' and ($owner != 'root' or $group != 'root') {
    fail('python::pip: root user must be used when virtualenv is system')
  }

  $cwd = $virtualenv ? {
    'system' => '/',
    default  => "${virtualenv}",
  }

  $pip_env = $virtualenv ? {
    'system' => 'pip',
    default  => "${virtualenv}/bin/pip",
  }

  $proxy_flag = $proxy ? {
    false    => '',
    default  => "--proxy=${proxy}",
  }

  $src_flag = $src ? {
    false   => '',
    default => "--src=${src}",
  }

  # This will ensure multiple python::virtualenv definitions can share the
  # the same requirements file.
  if !defined(File[$requirements]) {
    file { $requirements:
      ensure  => present,
      mode    => '0644',
      owner   => $owner,
      group   => $group,
      audit   => content,
      replace => false,
      content => '# Puppet will install and/or update pip packages listed here',
    }
  }

  exec { "python_requirements${name}":
    provider    => shell,
<<<<<<< HEAD
    command     => "${pip_env} --log ${cwd}/pip.log install ${proxy_flag} -r ${requirements}",
=======
    command     => "${pip_env} --log-file ${cwd}/pip.log install ${proxy_flag} ${src_flag} -r ${requirements}",
>>>>>>> c0f82bbe
    refreshonly => true,
    timeout     => 1800,
    user        => $owner,
    subscribe   => File[$requirements],
    environment => $environment,
  }

}<|MERGE_RESOLUTION|>--- conflicted
+++ resolved
@@ -90,11 +90,7 @@
 
   exec { "python_requirements${name}":
     provider    => shell,
-<<<<<<< HEAD
-    command     => "${pip_env} --log ${cwd}/pip.log install ${proxy_flag} -r ${requirements}",
-=======
     command     => "${pip_env} --log-file ${cwd}/pip.log install ${proxy_flag} ${src_flag} -r ${requirements}",
->>>>>>> c0f82bbe
     refreshonly => true,
     timeout     => 1800,
     user        => $owner,
