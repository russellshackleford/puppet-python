--- conflicted
+++ resolved
@@ -74,13 +74,9 @@
   $group        = 'root',
   $proxy        = false,
   $environment  = [],
-<<<<<<< HEAD
   $path         = [ '/bin', '/usr/bin', '/usr/sbin','/usr/local/bin' ]
-=======
-  $path         = [ '/bin', '/usr/bin', '/usr/sbin' ],
   $cwd          = undef,
   $timeout      = 1800
->>>>>>> c0f82bbe
 ) {
 
   $venv_dir = $name
@@ -152,7 +148,6 @@
         require      => Exec["python_virtualenv_${venv_dir}"],
       }
     }
-
   } elsif $ensure == 'absent' {
 
     file { $venv_dir:
@@ -161,7 +156,5 @@
       recurse => true,
       purge   => true,
     }
-
   }
-
 }