--- conflicted
+++ resolved
@@ -88,11 +88,7 @@
   case $ensure {
     present: {
       exec { "pip_install_${name}":
-<<<<<<< HEAD
-        command     => "$pip_env --log ${cwd}/pip.log install ${proxy_flag} ${source}",
-=======
         command     => "$pip_env --log ${cwd}/pip.log install $install_args ${proxy_flag} ${source}",
->>>>>>> c0f82bbe
         unless      => "$pip_env freeze | grep -i -e ${grep_regex}",
         user        => $owner,
         environment => $environment,
