# == Define: python::pip
#
# Installs and manages packages from pip.
#
# === Parameters
#
# [*ensure*]
#  present|absent. Default: present
#
# [*virtualenv*]
#  virtualenv to run pip in.
#
# [*url*]
#  URL to install from. Default: none
#
# [*owner*]
#  The owner of the virtualenv being manipulated. Default: root
#
# [*proxy*]
#  Proxy server to use for outbound connections. Default: none
#
# [*environment*]
#  Additional environment variables required to install the packages. Default: none
#
# === Examples
#
# python::pip { 'flask':
#   virtualenv => '/var/www/project1',
#   proxy      => 'http://proxy.domain.com:3128',
# }
#
# === Authors
#
# Sergey Stankevich
# Fotis Gimian
#
define python::pip (
  $ensure          = present,
  $virtualenv      = 'system',
  $url             = false,
  $owner           = 'root',
  $proxy           = false,
  $egg             = false,
  $environment     = [],
  $install_args    = '',
  $uninstall_args  = '',
) {

  # Parameter validation
  if ! $virtualenv {
    fail('python::pip: virtualenv parameter must not be empty')
  }

  if $virtualenv == 'system' and $owner != 'root' {
    fail('python::pip: root user must be used when virtualenv is system')
  }

  $cwd = $virtualenv ? {
    'system' => '/',
    default  => $virtualenv,
  }

  $pip_env = $virtualenv ? {
    'system' => 'pip',
    default  => "${virtualenv}/bin/pip",
  }

  $proxy_flag = $proxy ? {
    false    => '',
    default  => "--proxy=${proxy}",
  }

  $grep_regex = $name ? {
    /==/    => "^${name}\$",
    default => "^${name}==",
  }

  $egg_name = $egg ? {
    false   => $name,
    default => $egg
  }

  $source = $url ? {
    false   => $name,
    default => "${url}#egg=${egg_name}",
  }

  # Python 2.6 and older does not support setuptools/distribute > 0.8 which
  # is required for pip wheel support, pip therefor requires --no-use-wheel flag
  # if the # pip version is more recent than 1.4.1 but using an old python or
  # setuputils/distribute version
  # To check for this we test for wheel parameter using help and then using
  # version, this makes sure we only use wheels if they are supported

  case $ensure {
    present: {
      exec { "pip_install_${name}":
<<<<<<< HEAD
        command     => "$pip_env wheel --help > /dev/null 2>&1 && { pip wheel --version > /dev/null 2>&1 || wheel_support_flag='--no-use-wheel'; } ; $pip_env --log ${cwd}/pip.log install $install_args \$wheel_support_flag ${proxy_flag} ${source}",
        unless      => "$pip_env freeze | grep -i -e ${grep_regex}",
=======
        command     => "${pip_env} --log ${cwd}/pip.log install ${install_args} ${proxy_flag} ${source}",
        unless      => "${pip_env} freeze | grep -i -e ${grep_regex}",
>>>>>>> a71b05b5
        user        => $owner,
        environment => $environment,
        path        => ['/usr/local/bin','/usr/bin','/bin', '/usr/sbin'],
      }
    }

    latest: {
      exec { "pip_install_${name}":
<<<<<<< HEAD
        command     => "$pip_env wheel --help > /dev/null 2>&1&& { pip wheel --version > /dev/null 2>&1 || wheel_support_flag='--no-use-wheel'; } ; $pip_env --log ${cwd}/pip.log install --upgrade \$wheel_support_flag ${proxy_flag} ${source}",
=======
        command     => "${pip_env} --log ${cwd}/pip.log install --upgrade ${proxy_flag} ${source}",
>>>>>>> a71b05b5
        user        => $owner,
        environment => $environment,
        path        => ['/usr/local/bin','/usr/bin','/bin', '/usr/sbin'],
      }
    }

    latest: {
      exec { "pip_install_${name}":
<<<<<<< HEAD
        command     => "$pip_env wheel --help > /dev/null 2>&1&& { pip wheel --version > /dev/null 2>&1 || wheel_support_flag='--no-use-wheel'; } ; $pip_env --log ${cwd}/pip.log install -U $install_args \$wheel_support_flag ${proxy_flag} ${source}",
=======
        command     => "${pip_env} --log ${cwd}/pip.log install -U ${install_args} ${proxy_flag} ${source}",
>>>>>>> a71b05b5
        user        => $owner,
        environment => $environment,
      }
    }

    default: {
      exec { "pip_uninstall_${name}":
        command     => "echo y | ${pip_env} uninstall ${uninstall_args} ${proxy_flag} ${name}",
        onlyif      => "${pip_env} freeze | grep -i -e ${grep_regex}",
        user        => $owner,
        environment => $environment,
        path        => ['/usr/local/bin','/usr/bin','/bin', '/usr/sbin'],
      }
    }
  }

}<|MERGE_RESOLUTION|>--- conflicted
+++ resolved
@@ -95,13 +95,8 @@
   case $ensure {
     present: {
       exec { "pip_install_${name}":
-<<<<<<< HEAD
-        command     => "$pip_env wheel --help > /dev/null 2>&1 && { pip wheel --version > /dev/null 2>&1 || wheel_support_flag='--no-use-wheel'; } ; $pip_env --log ${cwd}/pip.log install $install_args \$wheel_support_flag ${proxy_flag} ${source}",
-        unless      => "$pip_env freeze | grep -i -e ${grep_regex}",
-=======
-        command     => "${pip_env} --log ${cwd}/pip.log install ${install_args} ${proxy_flag} ${source}",
+        command     => "${pip_env} wheel --help > /dev/null 2>&1 && { ${pip_env} wheel --version > /dev/null 2>&1 || wheel_support_flag='--no-use-wheel'; } ; ${pip_env} --log ${cwd}/pip.log install ${install_args} \$wheel_support_flag ${proxy_flag} ${source}",
         unless      => "${pip_env} freeze | grep -i -e ${grep_regex}",
->>>>>>> a71b05b5
         user        => $owner,
         environment => $environment,
         path        => ['/usr/local/bin','/usr/bin','/bin', '/usr/sbin'],
@@ -110,11 +105,7 @@
 
     latest: {
       exec { "pip_install_${name}":
-<<<<<<< HEAD
-        command     => "$pip_env wheel --help > /dev/null 2>&1&& { pip wheel --version > /dev/null 2>&1 || wheel_support_flag='--no-use-wheel'; } ; $pip_env --log ${cwd}/pip.log install --upgrade \$wheel_support_flag ${proxy_flag} ${source}",
-=======
-        command     => "${pip_env} --log ${cwd}/pip.log install --upgrade ${proxy_flag} ${source}",
->>>>>>> a71b05b5
+        command     => "${pip_env} wheel --help > /dev/null 2>&1 && { ${pip_env} wheel --version > /dev/null 2>&1 || wheel_support_flag='--no-use-wheel'; } ; ${pip_env} --log ${cwd}/pip.log install --upgrade \$wheel_support_flag ${proxy_flag} ${source}",
         user        => $owner,
         environment => $environment,
         path        => ['/usr/local/bin','/usr/bin','/bin', '/usr/sbin'],
@@ -123,11 +114,7 @@
 
     latest: {
       exec { "pip_install_${name}":
-<<<<<<< HEAD
-        command     => "$pip_env wheel --help > /dev/null 2>&1&& { pip wheel --version > /dev/null 2>&1 || wheel_support_flag='--no-use-wheel'; } ; $pip_env --log ${cwd}/pip.log install -U $install_args \$wheel_support_flag ${proxy_flag} ${source}",
-=======
-        command     => "${pip_env} --log ${cwd}/pip.log install -U ${install_args} ${proxy_flag} ${source}",
->>>>>>> a71b05b5
+        command     => "${pip_env} wheel --help > /dev/null 2>&1 && { ${pip_env} wheel --version > /dev/null 2>&1 || wheel_support_flag='--no-use-wheel'; } ; ${pip_env} --log ${cwd}/pip.log install -U ${install_args} \$wheel_support_flag ${proxy_flag} ${source}",
         user        => $owner,
         environment => $environment,
       }
