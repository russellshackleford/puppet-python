--- conflicted
+++ resolved
@@ -267,24 +267,6 @@
     virtualenv: "/opt/env2"
 ```
 
-<<<<<<< HEAD
-## Release Notes
-
-**Version 1.7.10 Notes**
-
-Installation of python-pip previously defaulted to `false` and was not installed. This default is now `true` and python-pip is installed. To prevent the installation of python-pip specify `pip => false` as a parameter when instantiating the `python` puppet class.
-
-**Version 1.1.x Notes**
-
-Version `1.1.x` makes several fundamental changes to the core of this module, adding some additional features, improving performance and making operations more robust in general.
-
-Please note that several changes have been made in `v1.1.x` which make manifests incompatible with the previous version.  However, modifying your manifests to suit is trivial.  Please see the notes below.
-
-Currently, the changes you need to make are as follows:
-
-* All pip definitions MUST include the owner field which specifies which user owns the virtualenv that packages will be installed in.  Adding this greatly improves performance and efficiency of this module.
-* You must explicitly specify pip => true in the python class if you want pip installed.  As such, the pip package is now independent of the dev package and so one can exist without the other.
-=======
 ### Using SCL packages from RedHat or CentOS
 
 To use this module with the Red Hat Software Collections (SCL) or the CentOS
@@ -292,7 +274,22 @@
 the collection you want to use (e.g., 'python27', 'python33', or
 'rh-python34').
 
->>>>>>> f2fea3fa
+## Release Notes
+
+**Version 1.7.10 Notes**
+
+Installation of python-pip previously defaulted to `false` and was not installed. This default is now `true` and python-pip is installed. To prevent the installation of python-pip specify `pip => false` as a parameter when instantiating the `python` puppet class.
+
+**Version 1.1.x Notes**
+
+Version `1.1.x` makes several fundamental changes to the core of this module, adding some additional features, improving performance and making operations more robust in general.
+
+Please note that several changes have been made in `v1.1.x` which make manifests incompatible with the previous version.  However, modifying your manifests to suit is trivial.  Please see the notes below.
+
+Currently, the changes you need to make are as follows:
+
+* All pip definitions MUST include the owner field which specifies which user owns the virtualenv that packages will be installed in.  Adding this greatly improves performance and efficiency of this module.
+* You must explicitly specify pip => true in the python class if you want pip installed.  As such, the pip package is now independent of the dev package and so one can exist without the other.
 
 ## Authors
 
